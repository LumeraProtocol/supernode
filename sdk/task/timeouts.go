--- conflicted
+++ resolved
@@ -2,16 +2,11 @@
 
 import "time"
 
-<<<<<<< HEAD
-// connectionTimeout bounds supernode health/connection probing.
-// Keep this short to preserve snappy discovery without impacting long uploads.
-const connectionTimeout = 5 * time.Second
-=======
 // Connection and health check timeouts
 const (
 	// connectionTimeout bounds supernode health/connection probing.
 	// Keep this short to preserve snappy discovery without impacting long uploads.
-	connectionTimeout = 10 * time.Second
+	connectionTimeout = 5 * time.Second
 )
 
 // Task execution timeouts
@@ -25,5 +20,4 @@
 // Note: Upload and processing timeouts are defined in sdk/adapters/supernodeservice/timeouts.go
 // as they are specific to the adapter implementation:
 // - cascadeUploadTimeout = 60 * time.Minute (for slow network uploads)
-// - cascadeProcessingTimeout = 10 * time.Minute (for server-side processing)
->>>>>>> 9ca36a1f
+// - cascadeProcessingTimeout = 10 * time.Minute (for server-side processing)
package action

import (
	"context"
	crand "crypto/rand"
	"encoding/base64"
	"fmt"
	"math/big"
	"os"
	"path/filepath"
	"strconv"
	"time"

	pb "github.com/LumeraProtocol/supernode/v2/gen/supernode"
	"github.com/LumeraProtocol/supernode/v2/sdk/adapters/lumera"
	"github.com/LumeraProtocol/supernode/v2/sdk/config"
	"github.com/LumeraProtocol/supernode/v2/sdk/event"
	"github.com/LumeraProtocol/supernode/v2/sdk/log"
	"github.com/LumeraProtocol/supernode/v2/sdk/net"
	"github.com/LumeraProtocol/supernode/v2/sdk/task"

	actiontypes "github.com/LumeraProtocol/lumera/x/action/v1/types"
	"github.com/LumeraProtocol/supernode/v2/pkg/cascadekit"
	"github.com/LumeraProtocol/supernode/v2/pkg/codec"
	keyringpkg "github.com/LumeraProtocol/supernode/v2/pkg/keyring"
	"github.com/LumeraProtocol/supernode/v2/pkg/utils"
	"github.com/cosmos/cosmos-sdk/crypto/keyring"
)

// Client defines the interface for action operations
//
//go:generate mockery --name=Client --output=testutil/mocks --outpkg=mocks --filename=client_mock.go
type Client interface {
	// StartCascade initiates a cascade operation with file path, action ID, and signature
	// signature: Base64-encoded signature of file's blake3 hash by action creator
	StartCascade(ctx context.Context, filePath string, actionID string, signature string) (string, error)
	DeleteTask(ctx context.Context, taskID string) error
	GetTask(ctx context.Context, taskID string) (*task.TaskEntry, bool)
	SubscribeToEvents(ctx context.Context, eventType event.EventType, handler event.Handler) error
	SubscribeToAllEvents(ctx context.Context, handler event.Handler) error
	GetSupernodeStatus(ctx context.Context, supernodeAddress string) (*pb.StatusResponse, error)
	// DownloadCascade downloads cascade to outputDir, filename determined by action ID
	DownloadCascade(ctx context.Context, actionID, outputDir, signature string) (string, error)
	// BuildCascadeMetadataFromFile encodes the file to produce a single-block layout,
	// generates the cascade signatures, computes the blake3 data hash (base64),
	// and returns CascadeMetadata (with signatures) along with price and expiration time.
	// Internally derives ic (random in [1..100]), max (from chain params), price (GetActionFee),
	// and expiration (params duration + 1h buffer).
	BuildCascadeMetadataFromFile(ctx context.Context, filePath string, public bool) (actiontypes.CascadeMetadata, string, string, error)
	// GenerateStartCascadeSignatureFromFile computes blake3(file) and signs it with the configured key; returns base64 signature.
	GenerateStartCascadeSignatureFromFile(ctx context.Context, filePath string) (string, error)
	// GenerateDownloadSignature signs the payload "actionID" and returns a base64 signature.
	GenerateDownloadSignature(ctx context.Context, actionID, creatorAddr string) (string, error)
}

// ClientImpl implements the Client interface
type ClientImpl struct {
	config       config.Config
	taskManager  task.Manager
	logger       log.Logger
	keyring      keyring.Keyring
	lumeraClient lumera.Client
}

// Verify interface compliance at compile time
var _ Client = (*ClientImpl)(nil)

// NewClient creates a new action client
func NewClient(ctx context.Context, config config.Config, logger log.Logger) (Client, error) {
	if logger == nil {
		logger = log.NewNoopLogger()
	}

	// Create lumera client once
	lumeraClient, err := lumera.NewAdapter(ctx,
		lumera.ConfigParams{
			GRPCAddr: config.Lumera.GRPCAddr,
			ChainID:  config.Lumera.ChainID,
			KeyName:  config.Account.KeyName,
			Keyring:  config.Account.Keyring,
		},
		logger)
	if err != nil {
		return nil, fmt.Errorf("failed to create lumera client: %w", err)
	}

	// Create task manager with shared lumera client
	taskManager, err := task.NewManagerWithLumeraClient(ctx, config, logger, lumeraClient)
	if err != nil {
		return nil, fmt.Errorf("failed to create task manager: %w", err)
	}

	return &ClientImpl{
		config:       config,
		taskManager:  taskManager,
		logger:       logger,
		keyring:      config.Account.Keyring,
		lumeraClient: lumeraClient,
	}, nil
}

// StartCascade initiates a cascade operation
func (c *ClientImpl) StartCascade(ctx context.Context, filePath string, actionID string, signature string) (string, error) {
	if actionID == "" {
		c.logger.Error(ctx, "Empty action ID provided")
		return "", ErrEmptyActionID
	}
	if filePath == "" {
		c.logger.Error(ctx, "Empty file path provided")
		return "", ErrEmptyData
	}

	taskID, err := c.taskManager.CreateCascadeTask(ctx, filePath, actionID, signature)
	if err != nil {
		c.logger.Error(ctx, "Failed to create cascade task", "error", err)
		return "", fmt.Errorf("failed to create cascade task: %w", err)
	}

	c.logger.Info(ctx, "Cascade task created successfully", "taskID", taskID)
	return taskID, nil
}

// GetTask retrieves a task by its ID
func (c *ClientImpl) GetTask(ctx context.Context, taskID string) (*task.TaskEntry, bool) {
	task, found := c.taskManager.GetTask(ctx, taskID)
	if found {
		return task, true
	}
	c.logger.Debug(ctx, "Task not found", "taskID", taskID)

	return nil, false
}

// DeleteTask removes a task by its ID
func (c *ClientImpl) DeleteTask(ctx context.Context, taskID string) error {
	c.logger.Debug(ctx, "Deleting task", "taskID", taskID)
	if taskID == "" {
		c.logger.Error(ctx, "Empty task ID provided")
		return fmt.Errorf("task ID cannot be empty")
	}

	if err := c.taskManager.DeleteTask(ctx, taskID); err != nil {
		c.logger.Error(ctx, "Failed to delete task", "taskID", taskID, "error", err)
		return fmt.Errorf("failed to delete task: %w", err)
	}
	c.logger.Info(ctx, "Task deleted successfully", "taskID", taskID)

	return nil
}

// SubscribeToEvents registers a handler for specific event types
func (c *ClientImpl) SubscribeToEvents(ctx context.Context, eventType event.EventType, handler event.Handler) error {
	if c.taskManager == nil {
		return fmt.Errorf("TaskManager is nil, cannot subscribe to events")
	}

	c.logger.Debug(ctx, "Subscribing to events via task manager", "eventType", eventType)
	c.taskManager.SubscribeToEvents(ctx, eventType, handler)

	return nil
}

// SubscribeToAllEvents registers a handler for all events
func (c *ClientImpl) SubscribeToAllEvents(ctx context.Context, handler event.Handler) error {
	if c.taskManager == nil {
		return fmt.Errorf("TaskManager is nil, cannot subscribe to events")
	}

	c.logger.Debug(ctx, "Subscribing to all events via task manager")
	c.taskManager.SubscribeToAllEvents(ctx, handler)

	return nil
}

// GetSupernodeStatus retrieves the status of a specific supernode by its address
func (c *ClientImpl) GetSupernodeStatus(ctx context.Context, supernodeAddress string) (*pb.StatusResponse, error) {
	if supernodeAddress == "" {
		c.logger.Error(ctx, "Empty supernode address provided")
		return nil, fmt.Errorf("supernode address cannot be empty")
	}

	c.logger.Debug(ctx, "Getting supernode status", "address", supernodeAddress)

	// Get supernode info including latest address
	supernodeInfo, err := c.lumeraClient.GetSupernodeWithLatestAddress(ctx, supernodeAddress)
	if err != nil {
		c.logger.Error(ctx, "Failed to get supernode info", "address", supernodeAddress, "error", err)
		return nil, fmt.Errorf("failed to get supernode info: %w", err)
	}

	// Create lumera supernode object for network client
	lumeraSupernode := lumera.Supernode{
		CosmosAddress: supernodeAddress,
		GrpcEndpoint:  supernodeInfo.LatestAddress,
		State:         lumera.SUPERNODE_STATE_ACTIVE, // Assume active since we're querying
	}

	// Create network client factory
	clientFactory := net.NewClientFactory(ctx, c.logger, c.keyring, c.lumeraClient, net.FactoryConfig{
		LocalCosmosAddress: c.config.Account.LocalCosmosAddress,
		PeerType:           c.config.Account.PeerType,
	})

	// Create client for the specific supernode
	supernodeClient, err := clientFactory.CreateClient(ctx, lumeraSupernode)
	if err != nil {
		c.logger.Error(ctx, "Failed to create supernode client", "address", supernodeAddress, "error", err)
		return nil, fmt.Errorf("failed to create supernode client: %w", err)
	}
	defer supernodeClient.Close(ctx)

	// Get the supernode status
	status, err := supernodeClient.GetSupernodeStatus(ctx)
	if err != nil {
		c.logger.Error(ctx, "Failed to get supernode status", "address", supernodeAddress, "error", err)
		return nil, fmt.Errorf("failed to get supernode status: %w", err)
	}

	c.logger.Info(ctx, "Successfully retrieved supernode status", "address", supernodeAddress)
	return status, nil
}

func (c *ClientImpl) DownloadCascade(ctx context.Context, actionID, outputDir, signature string) (string, error) {

	if actionID == "" {
		return "", fmt.Errorf("actionID is empty")
	}

	taskID, err := c.taskManager.CreateDownloadTask(ctx, actionID, outputDir, signature)
	if err != nil {
		return "", fmt.Errorf("create download task: %w", err)
	}

	c.logger.Info(ctx, "cascade download task created",
		"task_id", taskID,
		"action_id", actionID,
	)

	return taskID, nil
}

// BuildCascadeMetadataFromFile produces Cascade metadata (including signatures) from a local file path.
// It generates only the single-block RaptorQ layout metadata (no symbols), signs it,
// and returns metadata, price and expiration.
func (c *ClientImpl) BuildCascadeMetadataFromFile(ctx context.Context, filePath string, public bool) (actiontypes.CascadeMetadata, string, string, error) {
	if filePath == "" {
		return actiontypes.CascadeMetadata{}, "", "", fmt.Errorf("file path is empty")
	}
	fi, err := os.Stat(filePath)
	if err != nil {
		return actiontypes.CascadeMetadata{}, "", "", fmt.Errorf("stat file: %w", err)
	}

	// Build layout metadata only (no symbols). Supernodes will create symbols.
	rq := codec.NewRaptorQCodec("")
<<<<<<< HEAD
	metaResp, err := rq.CreateMetadata(ctx, codec.CreateMetadataRequest{Path: filePath})
=======
	layout, err := rq.CreateMetadata(ctx, filePath)
>>>>>>> c853fa5c
	if err != nil {
		return actiontypes.CascadeMetadata{}, "", "", fmt.Errorf("raptorq create metadata: %w", err)
	}
	layout := metaResp.Layout

	// Derive `max` from chain params, then create signatures and index IDs
	paramsResp, err := c.lumeraClient.GetActionParams(ctx)
	if err != nil {
		return actiontypes.CascadeMetadata{}, "", "", fmt.Errorf("get action params: %w", err)
	}
	// Use MaxRaptorQSymbols as the count for rq_ids generation.
	var max uint32
	if paramsResp != nil && paramsResp.Params.MaxRaptorQSymbols > 0 {
		max = uint32(paramsResp.Params.MaxRaptorQSymbols)
	} else {
		// Fallback to a sane default if params missing
		max = 50
	}
	// Pick a random initial counter in [1,100]
	rnd, _ := crand.Int(crand.Reader, big.NewInt(100))
	ic := uint32(rnd.Int64() + 1) // 1..100
<<<<<<< HEAD
	// Create signatures from the layout struct
	indexSignatureFormat, _, err := cascadekit.CreateSignaturesWithKeyring(layout, c.keyring, c.config.Account.KeyName, ic, max)
=======
	signatures, _, err := cascadekit.CreateSignaturesWithKeyring(layout, c.keyring, c.config.Account.KeyName, ic, max)
>>>>>>> c853fa5c
	if err != nil {
		return actiontypes.CascadeMetadata{}, "", "", fmt.Errorf("create signatures: %w", err)
	}

	// Compute data hash (blake3) as base64 using a streaming file hash to avoid loading entire file
	h, err := utils.ComputeHashOfFile(filePath)
	if err != nil {
		return actiontypes.CascadeMetadata{}, "", "", fmt.Errorf("hash data: %w", err)
	}
	dataHashB64 := base64.StdEncoding.EncodeToString(h)

	// Derive file name from path
	fileName := filepath.Base(filePath)

	// Build metadata proto
	meta := cascadekit.NewCascadeMetadata(dataHashB64, fileName, uint64(ic), indexSignatureFormat, public)

	// Fetch params (already fetched) to get denom and expiration duration
	denom := paramsResp.Params.BaseActionFee.Denom
	exp := paramsResp.Params.ExpirationDuration

	// Compute data size in KB for fee
	kb := int(fi.Size()) / 1024
	feeResp, err := c.lumeraClient.GetActionFee(ctx, strconv.Itoa(kb))
	if err != nil {
		return actiontypes.CascadeMetadata{}, "", "", fmt.Errorf("get action fee: %w", err)
	}
	price := feeResp.Amount + denom

	// Expiration: now + chain duration + 1h buffer (to avoid off-by-margin rejections)
	expirationUnix := time.Now().Add(exp).Add(1 * time.Hour).Unix()
	expirationTime := fmt.Sprintf("%d", expirationUnix)

	return meta, price, expirationTime, nil
}

// GenerateStartCascadeSignatureFromFile computes blake3(file) and signs it with the configured key.
// Returns base64-encoded signature suitable for StartCascade.
func (c *ClientImpl) GenerateStartCascadeSignatureFromFile(ctx context.Context, filePath string) (string, error) {
	h, err := utils.ComputeHashOfFile(filePath)
	if err != nil {
		return "", fmt.Errorf("blake3: %w", err)
	}
	sig, err := keyringpkg.SignBytes(c.keyring, c.config.Account.KeyName, h)
	if err != nil {
		return "", fmt.Errorf("sign hash: %w", err)
	}
	return base64.StdEncoding.EncodeToString(sig), nil
}

// GenerateDownloadSignature signs the payload "actionID" and returns base64 signature.
func (c *ClientImpl) GenerateDownloadSignature(ctx context.Context, actionID, creatorAddr string) (string, error) {
	if actionID == "" {
		return "", fmt.Errorf("actionID is empty")
	}
	if creatorAddr == "" {
		return "", fmt.Errorf("creator address is empty")
	}
	// Sign only the actionID; creatorAddr is provided but not included in payload.
	sig, err := keyringpkg.SignBytes(c.keyring, c.config.Account.KeyName, []byte(actionID))
	if err != nil {
		return "", fmt.Errorf("sign download payload: %w", err)
	}
	return base64.StdEncoding.EncodeToString(sig), nil
}<|MERGE_RESOLUTION|>--- conflicted
+++ resolved
@@ -253,11 +253,7 @@
 
 	// Build layout metadata only (no symbols). Supernodes will create symbols.
 	rq := codec.NewRaptorQCodec("")
-<<<<<<< HEAD
 	metaResp, err := rq.CreateMetadata(ctx, codec.CreateMetadataRequest{Path: filePath})
-=======
-	layout, err := rq.CreateMetadata(ctx, filePath)
->>>>>>> c853fa5c
 	if err != nil {
 		return actiontypes.CascadeMetadata{}, "", "", fmt.Errorf("raptorq create metadata: %w", err)
 	}
@@ -279,12 +275,8 @@
 	// Pick a random initial counter in [1,100]
 	rnd, _ := crand.Int(crand.Reader, big.NewInt(100))
 	ic := uint32(rnd.Int64() + 1) // 1..100
-<<<<<<< HEAD
 	// Create signatures from the layout struct
 	indexSignatureFormat, _, err := cascadekit.CreateSignaturesWithKeyring(layout, c.keyring, c.config.Account.KeyName, ic, max)
-=======
-	signatures, _, err := cascadekit.CreateSignaturesWithKeyring(layout, c.keyring, c.config.Account.KeyName, ic, max)
->>>>>>> c853fa5c
 	if err != nil {
 		return actiontypes.CascadeMetadata{}, "", "", fmt.Errorf("create signatures: %w", err)
 	}

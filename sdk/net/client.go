--- conflicted
+++ resolved
@@ -15,13 +15,10 @@
 	// HealthCheck performs a health check on the supernode
 	HealthCheck(ctx context.Context) (*grpc_health_v1.HealthCheckResponse, error)
 
-<<<<<<< HEAD
 	GetSupernodeStatus(ctx context.Context) (supernodeservice.SupernodeStatusresponse, error)
-=======
 	// Download downloads the cascade action file
 	Download(ctx context.Context, in *supernodeservice.CascadeSupernodeDownloadRequest, opts ...grpc.CallOption) (*supernodeservice.CascadeSupernodeDownloadResponse, error)
 
->>>>>>> d1a873a3
 	// Close releases resources used by the client
 	Close(ctx context.Context) error
 }